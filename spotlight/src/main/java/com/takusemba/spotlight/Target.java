--- conflicted
+++ resolved
@@ -26,18 +26,14 @@
      *
      * @return the view of this Target
      */
-    View getView();
+    View getOverlay();
 
     /**
      * gets shape of this Target
      *
      * @return shape of this Target
      */
-<<<<<<< HEAD
     Shape getShape();
-=======
-    View getOverlay();
->>>>>>> d459b344
 
     /**
      * gets the listener of this Target
@@ -56,16 +52,7 @@
         }
 
         @Override
-<<<<<<< HEAD
-        public View getView() {
-=======
-        public float getRadius() {
-            return 100f;
-        }
-
-        @Override
         public View getOverlay() {
->>>>>>> d459b344
             return null;
         }
 
